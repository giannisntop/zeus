--- conflicted
+++ resolved
@@ -1,10 +1,6 @@
 {% extends "helios/templates/trustee_home_base.html" %}
 
 {% block content %}
-<<<<<<< HEAD
-=======
-  <h2 class="title">{{election.name}} &mdash; Επίτροπος {{trustee.name}} Αρχική σελίδα</span></h2>
->>>>>>> 80c3e571
 
 <p>
 {% if trustee.public_key_hash %}
