{% extends "helios/templates/trustee_home_base.html" %}

{% block content %}
<p>
{% if trustee.public_key_hash %}
Το δημόσιο κλειδί του Κωδικού σας μεταφορτώθηκε με επιτυχία.<br />
<a href="{% url helios.views.trustee_check_sk election.uuid, trustee.uuid %}">
Επαληθεύστε ότι έχετε το σωστό Κωδικό Ψηφοφορίας</a>, αν δεν το έχετε ήδη κάνει.
{% else %}
<a href="{% url helios.views.trustee_keygenerator election.uuid, trustee.uuid %}">ρυθμίστε τον Κωδικό Ψηφοφορίας</a>
{% endif %}
</p>

<p>
{% if election.encrypted_tally %}
{% if trustee.decryption_factors %}
Έχετε αποστείλει τη μερική αποκρυπτογράφησή σας με επιτυχία.
{% else %}
<<<<<<< HEAD
Τα τελικά ψηφοδέλτια είναι έτοιμα για αποκρυπτογράφηση.<br />
<a href="{% url helios.views.trustee_decrypt_and_prove election.uuid, trustee.uuid %}">
Αποκρυπτογραφήστε με τον Κωδικό Ψηφοφορίας σας</a>
=======
<b>Τα τελικά ψηφοδέλτια είναι έτοιμα για αποκρυπτογράφηση.</b><br /><br />

    <a class="button success medium" href="{% url helios.views.trustee_decrypt_and_prove election.uuid, trustee.uuid %}">Αποκρυπτογραφήστε με τον Κωδικό Ψηφοφορίας σας</a>
>>>>>>> a2ddffcd
{% endif %}
{% else %}
Μετά την ολοκλήρωση της καταμέτρησης μπορείτε να επιστρέψετε εδώ για την αποκρυπτογράφηση των αποτελεσμάτων.<br />
Πρέπει να κρατήσετε το μήνυμα του συστήματος &laquo;Ζευς&raquo; στο ηλεκτρονικό ταχυδρομείο σας με τον σύνδεσμο στην αρχική σελίδα σας.
{% endif %}
</p>

{% endblock %}<|MERGE_RESOLUTION|>--- conflicted
+++ resolved
@@ -16,15 +16,9 @@
 {% if trustee.decryption_factors %}
 Έχετε αποστείλει τη μερική αποκρυπτογράφησή σας με επιτυχία.
 {% else %}
-<<<<<<< HEAD
-Τα τελικά ψηφοδέλτια είναι έτοιμα για αποκρυπτογράφηση.<br />
-<a href="{% url helios.views.trustee_decrypt_and_prove election.uuid, trustee.uuid %}">
+<b>Τα τελικά ψηφοδέλτια είναι έτοιμα για αποκρυπτογράφηση.</b><br /><br />
+<a class="button success medium" href="{% url helios.views.trustee_decrypt_and_prove election.uuid, trustee.uuid %}">
 Αποκρυπτογραφήστε με τον Κωδικό Ψηφοφορίας σας</a>
-=======
-<b>Τα τελικά ψηφοδέλτια είναι έτοιμα για αποκρυπτογράφηση.</b><br /><br />
-
-    <a class="button success medium" href="{% url helios.views.trustee_decrypt_and_prove election.uuid, trustee.uuid %}">Αποκρυπτογραφήστε με τον Κωδικό Ψηφοφορίας σας</a>
->>>>>>> a2ddffcd
 {% endif %}
 {% else %}
 Μετά την ολοκλήρωση της καταμέτρησης μπορείτε να επιστρέψετε εδώ για την αποκρυπτογράφηση των αποτελεσμάτων.<br />
