{% extends "election_page.html" %}

<<<<<<< HEAD
{% block title %}{{election.name}}: Ψηφοφόροι{% endblock %}
{% block tabs_menu %}
{% include "_election_view_menu.html" %}
{% endblock %}
=======
{% block content %}
  <h2 class="title">{{election.name}} &mdash; Μαζική μεταφόρτωση χρηστών<span style="font-size:0.7em;">[<a href="{% url helios.views.one_election_view election.uuid %}">επιστροφή στην εκλογή</a>]</span></h2>
>>>>>>> 28e59348

{% block content %}
<h5>Διαχείριση ψηφοφόρων</h5>
<form method="post" action="" id="upload_form" enctype="multipart/form-data">
  <p>
    Μπορείτε να καθορίστε και να μεταφορτώσετε την λίστα των ψηφοφόρων δίνοντας το όνομα και την διεύθυνση του ηλεκτρονικού ταχυδρομείου τους εδώ.<br /><br />

    Παρακαλώ προετοιμάστε ένα αρχείο απλού κειμένου σε μορφή CSV, όπως το παρακάτω:
  </p>
  <pre>
      ben@adida.net,Ben Adida
      bob@acme.org,Bob Acme
      ...
  </pre> 

  <p>
    Ο ευκολότερος τρόπος για να προετοιμάσετε ένα τέτοιο αρχείο είναι 
    να χρησιμοποιήσετε ένα πρόγραμμα υπολογιστικών φύλλων και να το εξάγετε σε μορφή CSV.
  </p>
  {% if error %}
  <div style="color: red;">{{error}}</div>
  {% endif %}
    <input type="hidden" name="csrf_token" value="{{csrf_token}}" />
    
    <input type="file" name="voters_file" />
    <input type="submit" value="go" />
</form>

<div id="processing">
</div>

<div id="done" style="display:none;">
  Η μεταφόρτωση ολοκληρώθηκε.<br />
  Μπορείτε τώρα να <a href="./manage">δείτε την λίστα των ψηφοφόρων</a>.
</div>

{% endblock %}<|MERGE_RESOLUTION|>--- conflicted
+++ resolved
@@ -1,17 +1,12 @@
 {% extends "election_page.html" %}
 
-<<<<<<< HEAD
 {% block title %}{{election.name}}: Ψηφοφόροι{% endblock %}
 {% block tabs_menu %}
 {% include "_election_view_menu.html" %}
 {% endblock %}
-=======
-{% block content %}
-  <h2 class="title">{{election.name}} &mdash; Μαζική μεταφόρτωση χρηστών<span style="font-size:0.7em;">[<a href="{% url helios.views.one_election_view election.uuid %}">επιστροφή στην εκλογή</a>]</span></h2>
->>>>>>> 28e59348
 
 {% block content %}
-<h5>Διαχείριση ψηφοφόρων</h5>
+<h5>Μαζική μεταφόρτωση χρηστών</h5>
 <form method="post" action="" id="upload_form" enctype="multipart/form-data">
   <p>
     Μπορείτε να καθορίστε και να μεταφορτώσετε την λίστα των ψηφοφόρων δίνοντας το όνομα και την διεύθυνση του ηλεκτρονικού ταχυδρομείου τους εδώ.<br /><br />
@@ -19,8 +14,8 @@
     Παρακαλώ προετοιμάστε ένα αρχείο απλού κειμένου σε μορφή CSV, όπως το παρακάτω:
   </p>
   <pre>
-      ben@adida.net,Ben Adida
-      bob@acme.org,Bob Acme
+      psifoforos1@idrima.minedu.gov.gr,Όνομα1 Επώνυμο1
+      psifoforos2@idrima.minedu.gov.gr,Όνομα2 Επώνυμο2
       ...
   </pre> 
 
@@ -34,7 +29,8 @@
     <input type="hidden" name="csrf_token" value="{{csrf_token}}" />
     
     <input type="file" name="voters_file" />
-    <input type="submit" value="go" />
+    <br /><br />
+    <input class="button success" type="submit" value="Μεταμόρφοση αρχείου" />
 </form>
 
 <div id="processing">
