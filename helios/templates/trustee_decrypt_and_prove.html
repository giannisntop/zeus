--- conflicted
+++ resolved
@@ -252,19 +252,6 @@
       Τώρα πρέπει να υπολογισθεί και να παραδοθεί η μερική αποκρυπτογράφηση σας.
     </p>
 
-<<<<<<< HEAD
-=======
-    <p>
-      Η διαδικασία αυτή γίνεται σε δυο βήματα.<br /><br />
-      <u>Πρώτον</u>, ο Κωδικός Ψηφοφορίας σας χρησιμοποιείται για την αποκρυπτογράφηση των αποτελεσμάτων <em>εντός</em> του περιηγητή σας, χωρίς να συνδεθείτε στο δίκτυο.<br />
-       Εάν θέλετε, μπορείτε να θέσετε τον περιηγητή σας σε λειτουργία "εκτός σύνδεσης" για αυτό το βήμα.<br /><br />
-      <u>Δεύτερον</u>, μετά την διαδικασία αποκρυπτογράφησης, ο περιηγητής σας θα πρέπει να είναι "συνδεδεμένος" για να ολοκληρωθεί η παράδοση των αποτελεσμάτων στον εξυπηρετητή.<br />
-      Εάν θέλετε, μπορείτε να υπολογίσετε τα αποτελέσματα της αποκρυπτογράφησης, να τα αντιγράψετε στο πληκτρολόγιο, να επανεκκινήσετε τον περιηγητή σας, και<br />
-      να περάσετε στο δεύτερο βήμα έτσι ώστε ο περιηγητής σας δεν είναι πότε
-      συνδεδεμένος όταν εισάγετε τον Κωδικό Ψηφοφορίας σας.
-    </p>
-    
->>>>>>> a2ddffcd
   <div id="sk_section" style="display:none;">
 
       <form onsubmit="return false;">
@@ -273,14 +260,8 @@
           <textarea id="sk_textarea" cols="60" rows="5"></textarea>
       </form>
       <p id="tally_section">
-<<<<<<< HEAD
-          <button onclick="do_tally();">Υπολογισμός μερικής αποκρυπτογράφησης</button>
-      </p>
-=======
-          <button class="button success medium" onclick="do_tally();">Παραγωγή μερικής αποκρυπτογράφησης</button>
+          <button class="button success medium" onclick="do_tally();">Υπολογισμός μερικής αποκρυπτογράφησης</button>
           </p>
->>>>>>> a2ddffcd
-
       <p id="skip_to_second_step_instructions">
         <a href="javascript:skip_to_second_step();">μεταφορά στο δεύτερο βήμα</a><br />
         (πρέπει να έχετε ήδη υπολογίσει τη μερική αποκρυπτογράφησή σας.)
@@ -288,11 +269,7 @@
   </div>
   
   <div id="waiting_div">
-<<<<<<< HEAD
-      Υπολογισμός μερικής αποκρυπτογράφησης...<br />
-      <img src="/static/helios/loading.gif" />
-=======
-    <b>Παραγωγή μερικών αποτελεσμάτων αποκρυπτογράφησης και αποδείξεων...</b><br
+    <b>Υπολογισμός μερικής αποκρυπτογράφησης...</b><br
     /><br />
     <div class="alert-box alert">
 Σε αυτό το σημείο το πρόγραμμα πλοήγησης ενδέχεται να μην αποκρίνεται μέχρι το πέρας της διαδικασίας. Παρακαλούμε περιμένετε.
@@ -307,7 +284,6 @@
                     χρόνος αποκρυπτογράφησης: <span class="time"></span></div>
               </div>
           </div>
->>>>>>> a2ddffcd
   </div>
 
   <div id="waiting_submit_div">
@@ -325,11 +301,7 @@
       Η μερική αποκρυπτογράφηση σας:<br />
       <form action="javascript:submit_result();">
           <textarea id="result_textarea" cols="60" rows="5" wrap="soft"></textarea><br /><br />
-<<<<<<< HEAD
-          <input type="submit" value="Αποστολή αποκρυπτογράφησης στο σύστημα «Ζευς»" />
-=======
-          <input class="button medium success" type="submit" value="Μεταφορτώστε τα στοιχεία στον εξυπηρετητή" />
->>>>>>> a2ddffcd
+          <input class="button medium success" type="submit" value="Αποστολή αποκρυπτογράφησης στο σύστημα «Ζευς»" />
       </form>
       <br />
       <a href="javascript:reset()">επαναφορά και επανεκκίνηση της διαδικασίας αποκρυπτογράφησης</a>
@@ -337,13 +309,8 @@
   </div>
   
   <div id="done_div">
-<<<<<<< HEAD
-      Η διαδικασία της μερικής αποκρυπτογράφησης ολοκληρώθηκε!
-      <a href="{% url helios.views.one_election_view election.uuid %}">Επιστροφή στην ψηφοφορία</a>
-=======
-    Η διαδικασία ολοκληρώθηκε! 
+    Η διαδικασία της μερικής αποκρυπτογράφησης ολοκληρώθηκε!
     <a class="button medium alert" href="{% url heliosauth.views.logout %}">Έξοδος</a>
->>>>>>> a2ddffcd
   </div>
   
   <div id="error_div">
