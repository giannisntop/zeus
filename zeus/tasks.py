--- conflicted
+++ resolved
@@ -120,18 +120,6 @@
     'election_name': election.name,
     'poll_name': poll.name
 }
-    
-        # send it via the notification system associated with the auth system
-        attachments = [('vote.signature', signature['signature'], 'text/plain')]
-        to = "%s %s <%s>" % (voter.voter_name, voter.voter_surname,
-                             voter.voter_email)
-        message = EmailMessage(subject, body, settings.SERVER_EMAIL, [to])
-        for attachment in attachments:
-            message.attach(*attachment)
-
-<<<<<<< HEAD
-        message.send(fail_silently=False)
-=======
     # send it via the notification system associated with the auth system
     attachments = [('vote.signature', signature['signature'], 'text/plain')]
     name = "%s %s" % (voter.voter_name, voter.voter_surname)
@@ -141,7 +129,6 @@
         message.attach(*attachment)
 
     message.send(fail_silently=False)
->>>>>>> a7e264ab
 
 
 @poll_task(ignore_result=True)
