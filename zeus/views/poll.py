--- conflicted
+++ resolved
@@ -142,38 +142,24 @@
     # for django pagination support
     page = int(request.GET.get('page', 1))
     limit = int(request.GET.get('limit', 10))
-<<<<<<< HEAD
-    q_param = request.GET.get('q', '')
-    order_type = request.GET.get('order_type', None)
-=======
     q_param = request.GET.get('q','')
     voted_param = request.GET.get('voted', None)
     notvoted_param = request.GET.get('notvoted', None)
 
->>>>>>> a7e264ab
     default_voters_per_page = getattr(settings, 'ELECTION_VOTERS_PER_PAGE', 100)
     voters_per_page = request.GET.get('limit', default_voters_per_page)
     try:
         voters_per_page = int(voters_per_page)
     except:
         voters_per_page = default_voters_per_page
-<<<<<<< HEAD
     order_by = 'voter_login_id'
     order_by = request.GET.get('order', 'voter_login_id')
     if not order_by in VOTER_TABLE_HEADERS.keys(): 
         order_by = 'voter_login_id'
-=======
-
-    order_by = 'login_id'
-    order_by = request.GET.get('order', 'login_id')
-    if not order_by in ['login_id', 'surname', 'email', 'name']:
-        order_by = 'login_id'
->>>>>>> a7e264ab
 
     validate_hash = request.GET.get('vote_hash', "").strip()
     hash_invalid = None
     hash_valid = None
-<<<<<<< HEAD
     
     if (order_type == 'asc') or (order_type == None) :
         voters = Voter.objects.filter(poll=poll).order_by(order_by)
@@ -182,23 +168,10 @@
         voters = Voter.objects.filter(poll=poll).order_by(order_by)
     
     voters = voters.filter(get_voters_filters(q_param))
-=======
-
-    voters = Voter.objects.filter(poll=poll).order_by('voter_%s' % order_by)
-
-    if q_param != '':
-        q = Q()
-        for search_field in ['name', 'surname', 'email']:
-            kwargs = {'voter_%s__icontains' % search_field: q_param}
-            q = q | Q(**kwargs)
-        voters = voters.filter(q)
-
     if voted_param is not None:
         voters = [v for v in voters if v.voted]
     elif notvoted_param is not None:
         voters = [v for v in voters if not v.voted]
-
->>>>>>> a7e264ab
     voters_count = Voter.objects.filter(poll=poll).count()
     voted_count = poll.voters_cast_count()
 
@@ -211,13 +184,9 @@
         'voters_count': voters_count,
         'voted_count': voted_count,
         'q': q_param,
-<<<<<<< HEAD
         'voters_list_count': voters.count(),
         'voters_per_page': voters_per_page,
-        'voter_table_headers': VOTER_TABLE_HEADERS.iteritems(),
-=======
-        'voters_per_page': voters_per_page
->>>>>>> a7e264ab
+        'voter_table_headers': VOTER_TABLE_HEADERS.iteritems()
     }
     set_menu('voters', context)
     return render_template(request, 'election_poll_voters_list', context)
