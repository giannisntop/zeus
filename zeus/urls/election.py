--- conflicted
+++ resolved
@@ -39,10 +39,6 @@
         kwargs={'format': 'html'}),
     url(r'^stats$', 'public_stats',
         name="election_public_stats"),
-<<<<<<< HEAD
-
-=======
->>>>>>> a7e264ab
 
     # adding trustees
     #(r'^/trustees/$', list_trustees),
