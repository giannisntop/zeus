--- conflicted
+++ resolved
@@ -8,11 +8,7 @@
 msgstr ""
 "Project-Id-Version: PACKAGE VERSION\n"
 "Report-Msgid-Bugs-To: \n"
-<<<<<<< HEAD
-"POT-Creation-Date: 2014-10-02 17:36+0300\n"
-=======
 "POT-Creation-Date: 2015-01-05 17:06+0200\n"
->>>>>>> a7e264ab
 "PO-Revision-Date: YEAR-MO-DA HO:MI+ZONE\n"
 "Last-Translator: FULL NAME <EMAIL@ADDRESS>\n"
 "Language-Team: LANGUAGE <LL@li.org>\n"
@@ -45,45 +41,22 @@
 msgid "HELP"
 msgstr "Help"
 
-<<<<<<< HEAD
 msgid "BLANK_BALLOT"
 msgstr "Blank vote"
 
 msgid "BALLOT_CONTINUE_BUTTON"
 msgstr "Continue"
 
-=======
-#: js/ballot_modules.js:32 js/ballot_modules.js.c:452
-#: templates/ballot_modules.js:32 templates/ballot_modules.js.c:452
-#: templates/seal.html:18 templates/seal_score.html:14
-msgid "BLANK_BALLOT"
-msgstr "Blank vote"
-
-#: js/ballot_modules.js:34 js/ballot_modules.js.c:454
-#: templates/ballot_modules.js:34 templates/ballot_modules.js.c:454
-msgid "BALLOT_CONTINUE_BUTTON"
-msgstr "Continue"
-
-#: js/booth.js:63
->>>>>>> a7e264ab
 msgid ""
 "If you leave this page with an in-progress ballot, your ballot will be lost."
 msgstr "If you leave this page, your ballot selections will be lost."
 
-<<<<<<< HEAD
-=======
-#: js/booth.js:73
->>>>>>> a7e264ab
 msgid ""
 "Are you sure you want to exit the booth and lose all information about your "
 "current ballot?"
 msgstr ""
 "Are you sure you want to exit the booth and discrard all your selections?"
 
-<<<<<<< HEAD
-=======
-#: js/booth.js:158
->>>>>>> a7e264ab
 msgid "BROWSER_NOT_SUPPORTED_ALERT"
 msgstr ""
 "Your web browser is not supported by Zeus. Please, use the latest versionsof "
@@ -91,7 +64,6 @@
 "\n"
 "Contact us if you need more information."
 
-<<<<<<< HEAD
 msgid "HELP_EMAIL_SUBJECT"
 msgstr "Help with Zeus voting booth"
 
@@ -113,7 +85,6 @@
 msgid "BALLOT_CAST_FAILED"
 msgstr "Ballot submission failed."
 
-=======
 #: js/booth.js:171
 msgid "EMPTY_PARTY_CHOICE"
 msgstr "No candidate chosen"
@@ -147,7 +118,6 @@
 msgstr "Ballot submission failed."
 
 #: js/booth.js:721
->>>>>>> a7e264ab
 msgid "CAST_VOTE_ID"
 msgstr "Vote identifier"
 
@@ -235,8 +205,6 @@
 msgid "PHONE"
 msgstr "Phone"
 
-<<<<<<< HEAD
-=======
 #: templates/question_parties.html:19
 msgid "UP_TO"
 msgstr "up to"
@@ -250,7 +218,6 @@
 msgstr "choices"
 
 #: templates/question_plain.html:10 templates/question_plain.html.c:12
->>>>>>> a7e264ab
 msgid "choice"
 msgstr "choice"
 
@@ -294,7 +261,6 @@
 "Your ballot has been encrypted successfully. Confirm your selections as they "
 "are presented below."
 
-<<<<<<< HEAD
 msgid "BACK_TO_BALLOT_CHOICES"
 msgstr "Back to ballot selections"
 
@@ -304,20 +270,5 @@
 msgid "ELECTION_TERMS_LABEL"
 msgstr "I confirm that I am alone and nobody else has witnessed my selections."
 
-=======
-#: templates/seal.html:25 templates/seal_score.html:21
-msgid "BACK_TO_BALLOT_CHOICES"
-msgstr "Back to ballot selections"
-
-#: templates/seal.html:34 templates/seal_score.html:30
-msgid "SUBMIT_BALLOT_PROMPT"
-msgstr " "
-
-#: templates/seal.html:46 templates/seal_score.html:41
-msgid "ELECTION_TERMS_LABEL"
-msgstr "I confirm that I am alone and nobody else has witnessed my selections."
-
-#: templates/seal.html:53 templates/seal_score.html:48
->>>>>>> a7e264ab
 msgid "SUBMIT_BALLOT"
 msgstr "Submit ballot"