#!/usr/bin/python
# -*- coding: utf-8 -*-

import copy
import json
import os
import datetime
try:
    from django.utils.translation import ugettext as _
except ImportError:
    def _(x):
        return x

from xml.sax.saxutils import escape

from reportlab.lib import colors
from reportlab.lib.pagesizes import A4
from reportlab.lib.units import cm
from reportlab.platypus import SimpleDocTemplate, Table, TableStyle, Paragraph
from reportlab.platypus import Spacer, Image, PageBreak
from reportlab.lib.enums import TA_JUSTIFY, TA_CENTER
from reportlab.lib.styles import getSampleStyleSheet, ParagraphStyle
from reportlab.pdfbase import pdfmetrics
from reportlab.pdfbase.ttfonts import TTFont
from reportlab.pdfbase import pdfdoc
from django.conf import settings
from django.utils import translation
from django.utils.translation import ugettext as _

from zeus.core import PARTY_SEPARATOR
from stv.parser import STVParser


PAGE_WIDTH, PAGE_HEIGHT = A4

<<<<<<< HEAD
pageinfo = _("Zeus Elections - Poll Results")
=======
pageinfo = _("Zeus Elections - Results")
>>>>>>> a7e264ab

default_path = '/usr/share/fonts/truetype/linux-libertine/LinLibertine_Re.ttf'
linlibertine = TTFont('LinLibertine',
#                      '/Users/Panos/Library/Fonts/LinLibertine_Rah.ttf')
                      getattr(settings, 'ZEUS_RESULTS_FONT_REGULAR_PATH', default_path))
pdfmetrics.registerFont(linlibertine)

default_path = '/usr/share/fonts/truetype/linux-libertine/LinLibertine_Bd.ttf'
linlibertineb = TTFont('LinLibertineBd',
#                       '/Users/Panos/Library/Fonts/LinLibertine_RBah.ttf')
                        getattr(settings, 'ZEUS_RESULTS_FONT_BOLD_PATH', default_path))
pdfmetrics.registerFont(linlibertineb)

ZEUS_LOGO = os.path.join(os.path.abspath(os.path.dirname(__file__)),
                         'logo-positive.jpg')

def load_results(data, repr_data, qdata):
    qdata = copy.deepcopy(qdata)
    parties_results = []
    candidates_results = {}
    total_votes = 0
    blank_votes = 0
    parties_indexes = {}
    candidates_indexes = {}

    index = 0
    for qi, q in enumerate(repr_data):
        parties_indexes[index] = q['question']
        qdata[index] = qdata[index].split(PARTY_SEPARATOR, 1)[0]
        index = index + 1
        for ai, a in enumerate(q['answers']):
            candidates_indexes[index] = a
            index = index + 1

    if isinstance(data, basestring):
        jsondata = json.loads(data)
    else:
        jsondata = data
    for result, party in jsondata['party_counts']:
        party = parties_indexes[qdata.index(party)]
        parties_results.append((party, result))
        total_votes += result

    blank_votes = jsondata['blank_count']
    total_votes = jsondata['ballot_count']

    for candidate_result in jsondata['candidate_counts']:
        (result, full_candidate) = candidate_result
        (party, candidate) = full_candidate.split(PARTY_SEPARATOR, 1)
        party = parties_indexes[qdata.index(party)]
        candidate = candidates_indexes[qdata.index(full_candidate)]

        if party in candidates_results:
            candidates_results[party].append((candidate, result))
        else:
            candidates_results[party] = [(candidate, result)]
    return (total_votes, blank_votes, parties_results, candidates_results)


def load_parties_results(data, repr_data, qdata):
    qdata = copy.deepcopy(qdata)
    parties_results = []
    candidates_results = {}
    total_votes = 0
    blank_votes = 0
    parties_indexes = {}
    candidates_indexes = {}
    if isinstance(data, basestring):
        jsondata = json.loads(data)
    else:
        jsondata = data
    for result, party in jsondata['party_counts']:
        parties_results.append((party, result))
        total_votes += result

    blank_votes = jsondata['blank_count']
    total_votes += blank_votes

    index = 0
    for qi, q in enumerate(repr_data):
        parties_indexes[index] = q['question']
        qdata[index] = qdata[index].split(PARTY_SEPARATOR, 1)[0]
        index = index + 1
        for ai, a in enumerate(q['answers']):
            candidates_indexes[index] = a
            index = index + 1

    for candidate_result in jsondata['candidate_counts']:
        (result, full_candidate) = candidate_result
        (party, candidate) = full_candidate.split(PARTY_SEPARATOR, 1)
        party = parties_indexes[qdata.index(party)]
        candidate = candidates_indexes[qdata.index(full_candidate)]
        if party in candidates_results:
            candidates_results[party].append((candidate, result))
        else:
            candidates_results[party] = [(candidate, result)]
    return (total_votes, blank_votes, parties_results, candidates_results)


def load_score_results(data, repr_data, qdata):
    parties_results = []
    candidates_results = {}
    if isinstance(data, basestring):
        jsondata = json.loads(data)
    else:
        jsondata = data

    parties_results = [('', len(jsondata['ballots']))]
    total_votes = len(jsondata['ballots'])
    blank_votes = len([b for b in jsondata['ballots'] if not b['candidates']])
    candidates_results = {'': [(c.replace("{newline}", " "), t) for t, c in jsondata['totals']]} 
    return (total_votes, blank_votes, parties_results, candidates_results)


def make_first_page_hf(canvas, doc):
    canvas.saveState()
    canvas.drawImage(ZEUS_LOGO,
                     x = PAGE_WIDTH - 5 * cm,
                     y = PAGE_HEIGHT - 2 * cm,
                     width = PAGE_WIDTH / 8,
                     height = 1.1 * cm)
    canvas.restoreState()

def make_later_pages_hf(canvas, doc):
    canvas.saveState()
    canvas.setFont('LinLibertine',9)
    canvas.drawImage(ZEUS_LOGO,
                     x = 2 * cm,
                     y = PAGE_HEIGHT - 2 * cm,
                     width = PAGE_WIDTH / 8,
                     height = 1.1 * cm)
    canvas.drawString(PAGE_WIDTH - 9 * cm, PAGE_HEIGHT - 2 * cm,
                      "%s" % (pageinfo, ))
    canvas.restoreState()


def make_heading(elements, styles, contents):
    for x in range(0, 5):
        elements.append(Spacer(1, 12))
    for pcontent in contents:
        elements.append(Paragraph(escape(pcontent), styles["ZeusHeading"]))

def make_subheading(elements, styles, contents):
    for pcontent in contents:
        elements.append(Paragraph(escape(pcontent), styles["ZeusSubHeading"]))
    elements.append(Spacer(1, 12))

def make_intro(elements, styles, contents):
    for pcontent in contents:
        elements.append(Paragraph(escape(pcontent), styles["Zeus"]))
    elements.append(Spacer(1, 12))

def make_totals(elements, styles, total_votes, blank_votes):
<<<<<<< HEAD
    elements.append(Paragraph(escape(_('Total votes: %d') % total_votes), styles['Zeus']))
    elements.append(Paragraph(escape(_('Blank: %d') % blank_votes), styles['Zeus']))
=======
    elements.append(Paragraph(escape(_("Total ballots:") + " %d" % total_votes), styles['Zeus']))
    elements.append(Paragraph(escape(_("Blanks:") + " %d" % blank_votes), styles['Zeus']))
>>>>>>> a7e264ab
    elements.append(Spacer(1, 12))

def make_party_list_heading(elements, styles, party, count):
    heading = '%(title)s: %(count)d' % {'title': party,
                                        'count': count}
    elements.append(Paragraph(escape(heading), styles['Zeus']))
    elements.append(Spacer(1, 12))

def make_party_list_table(elements, styles, party_results):

    table_style = TableStyle([('FONT', (0, 0), (-1, -1), 'LinLibertine')])
    t = Table(party_results, style = table_style)
    elements.append(t)

def make_results(elements, styles, total_votes, blank_votes,
                 parties_results, candidates_results):

    make_totals(elements, styles, total_votes, blank_votes)
    for party_result in parties_results:
        (party, count) = party_result
        if (len(parties_results) > 1):
            make_party_list_heading(elements, styles, party, count)
        if party in candidates_results:
            make_party_list_table(elements, styles, candidates_results[party])

def build_stv_doc(title, name, institution_name, voting_start, voting_end,
              extended_until, data, language, filename="election_results.pdf", new_page=True):
    with translation.override(language[0]):
        title = _('Results')
        DATE_FMT = "%d/%m/%Y %H:%S"
        if isinstance(voting_start, datetime.datetime):
            voting_start = _('Start: %(date)s') % {'date':
            voting_start.strftime(DATE_FMT)}

        if isinstance(voting_end, datetime.datetime):
            voting_end = _('End: %(date)s') % {'date':
            voting_end.strftime(DATE_FMT)}

        if extended_until and isinstance(extended_until, datetime.datetime):
            extended_until = _('Extension: %(date)s') % {'date':
            extended_until.strftime(DATE_FMT)}
        else:
            extended_until = ""

        if not isinstance(data, list):
            data = [(name, data)]

        # reset pdfdoc timestamp in order to force a fresh one to be used in
        # pdf document metadata.
        pdfdoc._NOWT = None

        elements = []

        doc = SimpleDocTemplate(filename, pagesize=A4)

        styles = getSampleStyleSheet()
        styles.add(ParagraphStyle(name='Zeus',
                                  fontName='LinLibertine',
                                  fontSize=12,
                                  leading=16,
                                  alignment=TA_JUSTIFY))

        styles.add(ParagraphStyle(name='ZeusSubHeading',
                                  fontName='LinLibertineBd',
                                  fontSize=14,
                                  alignment=TA_JUSTIFY,
                                  spaceAfter=16))

        styles.add(ParagraphStyle(name='ZeusHeading',
                                  fontName='LinLibertineBd',
                                  fontSize=16,
                                  alignment=TA_CENTER,
                                  spaceAfter=16))
        intro_contents = [
            voting_start,
            voting_end,
            extended_until
        ]

<<<<<<< HEAD
=======
def build_doc(title, name, institution_name, voting_start, voting_end,
              extended_until, data, filename="election_results.pdf",
              new_page=True, score=False, parties=False):
>>>>>>> a7e264ab

        make_heading(elements, styles, [title, name, institution_name])
        make_intro(elements, styles, intro_contents)

<<<<<<< HEAD

        for poll_name, poll_results, questions in data:
            poll_intro_contents = [
                poll_name
            ]
            parties_results = []
            candidates_results = {}

            #total_votes, blank_votes, parties_results, candidates_results = \
            #    load_results(poll_results)
            if new_page:
                elements.append(PageBreak())
            elements.append(Spacer(1, 12))
            elements.append(Spacer(1, 12))
            elements.append(Spacer(1, 12))
            make_subheading(elements, styles, poll_intro_contents)
            elements.append(Spacer(1, 12))
            make_intro(elements, styles, intro_contents)
            elements.append(Spacer(1, 12))
            #make dict with indexing as key and name as value
            counter = 0
            indexed_cands = {}
            for item in questions[0]['answers']:
                indexed_cands[str(counter)] = item
                counter += 1
            elected = [[_('Elected')]]
            json_data = poll_results[0]
            for item in json_data:
                elected.append([indexed_cands[item[0]]])
            t = Table(elected)
            my_table_style = TableStyle([('FONT', (0, 0), (-1, -1),'LinLibertine'),
                                         ('ALIGN',(1,1),(-2,-2),'LEFT'),
                                         ('INNERGRID', (0,0), (-1,-1), 0.25, colors.black),
                                         ('BOX', (0,0), (-1,-1), 0.25, colors.black),
                                         ])
            t.setStyle(my_table_style)
            elements.append(t)

            actions_desc = {
                'elect': _('Elect'),
                'eliminate': _('Eliminated'),
                'quota': _('Eliminated due to quota restriction')}

            table_header = [_('Candidate'), _('Votes'), _('Draw'), _('Action')]

            stv = STVParser(poll_results[2])
            rounds = list(stv.rounds())

            for num, round in rounds:
                round_name = _('Round ')
                round_name += str(num)
                elements.append(Paragraph(round_name,styles['Zeus']))
                round_table = []
                temp_table = []
                temp_table.append(table_header)
                for name, cand in round['candidates'].iteritems():
                    actions = map(lambda x: x[0], cand['actions'])
                    draw = _("NO")
                    if 'random' in actions:
                        draw = _("YES")
                    action = None
                    if len(actions):
                        action = actions_desc.get(actions[-1])
                    votes = cand['votes']
                    cand_name = indexed_cands[str(name)]
                    cand_name = cand_name.split(':')[0]
                    row = [cand_name, votes, draw, action]
                    temp_table.append(row)
                round_table = Table(temp_table)
                round_table.setStyle(my_table_style)
                elements.append(round_table)
                elements.append(Spacer(1, 12))

        doc.build(elements, onFirstPage = make_first_page_hf,
                  onLaterPages = make_later_pages_hf)


def build_doc(title, name, institution_name, voting_start, voting_end,
              extended_until, data, language, filename="election_results.pdf",
              new_page=True):
    with translation.override(language[0]):
        title = _('Results')
        DATE_FMT = "%d/%m/%Y %H:%S"
        if isinstance(voting_start, datetime.datetime):
            voting_start = _('Start: %(date)s') % {'date':
            voting_start.strftime(DATE_FMT)}

        if isinstance(voting_end, datetime.datetime):
            voting_end = _('End: %(date)s') % {'date':
            voting_end.strftime(DATE_FMT)}

        if extended_until and isinstance(extended_until, datetime.datetime):
            extended_until = _('Extension: %(date)s') % {'date':
            extended_until.strftime(DATE_FMT)}
        else:
            extended_until = ""


        if not isinstance(data, list):
            data = [(name, data)]

        # reset pdfdoc timestamp in order to force a fresh one to be used in
        # pdf document metadata.
        pdfdoc._NOWT = None

        elements = []

        doc = SimpleDocTemplate(filename, pagesize=A4)

        styles = getSampleStyleSheet()
        styles.add(ParagraphStyle(name='Zeus',
                                  fontName='LinLibertine',
                                  fontSize=12,
                                  leading=16,
                                  alignment=TA_JUSTIFY))

        styles.add(ParagraphStyle(name='ZeusSubHeading',
                                  fontName='LinLibertineBd',
                                  fontSize=14,
                                  alignment=TA_JUSTIFY,
                                  spaceAfter=16))

        styles.add(ParagraphStyle(name='ZeusHeading',
                                  fontName='LinLibertineBd',
                                  fontSize=16,
                                  alignment=TA_CENTER,
                                  spaceAfter=16))
        intro_contents = [
            voting_start,
            voting_end,
            extended_until
=======
    DATE_FMT = _("%Y-%m-%d %H:%M")
    if isinstance(voting_start, datetime.datetime):
        voting_start = _("Start:") + " %s" % (voting_start.strftime(DATE_FMT))

    if isinstance(voting_end, datetime.datetime):
        voting_end = _("End:") + " %s" % (voting_end.strftime(DATE_FMT))

    if extended_until and isinstance(extended_until, datetime.datetime):
        extended_until = _("Extension:") + " %s" % (extended_until.strftime(DATE_FMT))
    else:
        extended_until = ""

    if not isinstance(data, list):
        data = [(name, data)]

    # reset pdfdoc timestamp in order to force a fresh one to be used in
    # pdf document metadata.
    pdfdoc._NOWT = None

    elements = []

    doc = SimpleDocTemplate(filename, pagesize=A4)

    styles = getSampleStyleSheet()
    styles.add(ParagraphStyle(name='Zeus',
                              fontName='LinLibertine',
                              fontSize=12,
                              leading=16,
                              alignment=TA_JUSTIFY))

    styles.add(ParagraphStyle(name='ZeusSubHeading',
                              fontName='LinLibertineBd',
                              fontSize=14,
                              alignment=TA_JUSTIFY,
                              spaceAfter=16))

    styles.add(ParagraphStyle(name='ZeusHeading',
                              fontName='LinLibertineBd',
                              fontSize=16,
                              alignment=TA_CENTER,
                              spaceAfter=16))
    intro_contents = [
        voting_start,
        voting_end,
        extended_until
    ]


    make_heading(elements, styles, [title, name, institution_name])
    make_intro(elements, styles, intro_contents)

    for poll_name, poll_results, q_repr_data, qdata in data:
        poll_intro_contents = [
            poll_name
>>>>>>> a7e264ab
        ]

<<<<<<< HEAD

        make_heading(elements, styles, [title, name, institution_name])
=======
        load_results_fn = load_results
        if score:
            load_results_fn = load_score_results
        if parties:
            load_results_fn = load_parties_results

        total_votes, blank_votes, parties_results, candidates_results = \
            load_results_fn(poll_results, q_repr_data, qdata)
        if new_page:
            elements.append(PageBreak())
        elements.append(Spacer(1, 12))
        elements.append(Spacer(1, 12))
        elements.append(Spacer(1, 12))
        make_subheading(elements, styles, poll_intro_contents)
        elements.append(Spacer(1, 12))
>>>>>>> a7e264ab
        make_intro(elements, styles, intro_contents)

        for poll_name, poll_results in data:
            poll_intro_contents = [
                poll_name
            ]
            parties_results = []
            candidates_results = {}

            total_votes, blank_votes, parties_results, candidates_results = \
                load_results(poll_results)
            if new_page:
                elements.append(PageBreak())
            elements.append(Spacer(1, 12))
            elements.append(Spacer(1, 12))
            elements.append(Spacer(1, 12))
            make_subheading(elements, styles, poll_intro_contents)
            elements.append(Spacer(1, 12))
            make_intro(elements, styles, intro_contents)
            elements.append(Spacer(1, 12))
            make_results(elements, styles, total_votes, blank_votes,
                         parties_results, candidates_results)

        doc.build(elements, onFirstPage = make_first_page_hf,
                  onLaterPages = make_later_pages_hf)


def main():
    import sys
    title = 'Αποτελέσματα'
    name = 'Εκλογές ΠΟΣΔΕΠ'
    institution_name = 'Οικονομικό Πανεπιστήμιο Αθηνών'
    voting_start = 'Έναρξη: 21/1/2013 9:00'
    voting_end = 'Λήξη: 21/1/2013 17:00'
    extended_until = 'Παράταση: 21/1/2013 18:00'

    build_doc(title, name, institution_name, voting_start, voting_end,
              extended_until, file(sys.argv[1]).read())


if __name__ == "__main__":
    main()<|MERGE_RESOLUTION|>--- conflicted
+++ resolved
@@ -33,11 +33,7 @@
 
 PAGE_WIDTH, PAGE_HEIGHT = A4
 
-<<<<<<< HEAD
 pageinfo = _("Zeus Elections - Poll Results")
-=======
-pageinfo = _("Zeus Elections - Results")
->>>>>>> a7e264ab
 
 default_path = '/usr/share/fonts/truetype/linux-libertine/LinLibertine_Re.ttf'
 linlibertine = TTFont('LinLibertine',
@@ -191,13 +187,8 @@
     elements.append(Spacer(1, 12))
 
 def make_totals(elements, styles, total_votes, blank_votes):
-<<<<<<< HEAD
     elements.append(Paragraph(escape(_('Total votes: %d') % total_votes), styles['Zeus']))
     elements.append(Paragraph(escape(_('Blank: %d') % blank_votes), styles['Zeus']))
-=======
-    elements.append(Paragraph(escape(_("Total ballots:") + " %d" % total_votes), styles['Zeus']))
-    elements.append(Paragraph(escape(_("Blanks:") + " %d" % blank_votes), styles['Zeus']))
->>>>>>> a7e264ab
     elements.append(Spacer(1, 12))
 
 def make_party_list_heading(elements, styles, party, count):
@@ -277,17 +268,8 @@
             extended_until
         ]
 
-<<<<<<< HEAD
-=======
-def build_doc(title, name, institution_name, voting_start, voting_end,
-              extended_until, data, filename="election_results.pdf",
-              new_page=True, score=False, parties=False):
->>>>>>> a7e264ab
-
         make_heading(elements, styles, [title, name, institution_name])
         make_intro(elements, styles, intro_contents)
-
-<<<<<<< HEAD
 
         for poll_name, poll_results, questions in data:
             poll_intro_contents = [
@@ -367,7 +349,7 @@
 
 def build_doc(title, name, institution_name, voting_start, voting_end,
               extended_until, data, language, filename="election_results.pdf",
-              new_page=True):
+              new_page=True, score=False, parties=False):
     with translation.override(language[0]):
         title = _('Results')
         DATE_FMT = "%d/%m/%Y %H:%S"
@@ -419,95 +401,27 @@
             voting_start,
             voting_end,
             extended_until
-=======
-    DATE_FMT = _("%Y-%m-%d %H:%M")
-    if isinstance(voting_start, datetime.datetime):
-        voting_start = _("Start:") + " %s" % (voting_start.strftime(DATE_FMT))
-
-    if isinstance(voting_end, datetime.datetime):
-        voting_end = _("End:") + " %s" % (voting_end.strftime(DATE_FMT))
-
-    if extended_until and isinstance(extended_until, datetime.datetime):
-        extended_until = _("Extension:") + " %s" % (extended_until.strftime(DATE_FMT))
-    else:
-        extended_until = ""
-
-    if not isinstance(data, list):
-        data = [(name, data)]
-
-    # reset pdfdoc timestamp in order to force a fresh one to be used in
-    # pdf document metadata.
-    pdfdoc._NOWT = None
-
-    elements = []
-
-    doc = SimpleDocTemplate(filename, pagesize=A4)
-
-    styles = getSampleStyleSheet()
-    styles.add(ParagraphStyle(name='Zeus',
-                              fontName='LinLibertine',
-                              fontSize=12,
-                              leading=16,
-                              alignment=TA_JUSTIFY))
-
-    styles.add(ParagraphStyle(name='ZeusSubHeading',
-                              fontName='LinLibertineBd',
-                              fontSize=14,
-                              alignment=TA_JUSTIFY,
-                              spaceAfter=16))
-
-    styles.add(ParagraphStyle(name='ZeusHeading',
-                              fontName='LinLibertineBd',
-                              fontSize=16,
-                              alignment=TA_CENTER,
-                              spaceAfter=16))
-    intro_contents = [
-        voting_start,
-        voting_end,
-        extended_until
-    ]
-
-
-    make_heading(elements, styles, [title, name, institution_name])
-    make_intro(elements, styles, intro_contents)
-
-    for poll_name, poll_results, q_repr_data, qdata in data:
-        poll_intro_contents = [
-            poll_name
->>>>>>> a7e264ab
         ]
 
-<<<<<<< HEAD
-
         make_heading(elements, styles, [title, name, institution_name])
-=======
-        load_results_fn = load_results
-        if score:
-            load_results_fn = load_score_results
-        if parties:
-            load_results_fn = load_parties_results
-
-        total_votes, blank_votes, parties_results, candidates_results = \
-            load_results_fn(poll_results, q_repr_data, qdata)
-        if new_page:
-            elements.append(PageBreak())
-        elements.append(Spacer(1, 12))
-        elements.append(Spacer(1, 12))
-        elements.append(Spacer(1, 12))
-        make_subheading(elements, styles, poll_intro_contents)
-        elements.append(Spacer(1, 12))
->>>>>>> a7e264ab
         make_intro(elements, styles, intro_contents)
 
-        for poll_name, poll_results in data:
+        for poll_name, poll_results, q_repr_data, qdata in data:
             poll_intro_contents = [
                 poll_name
             ]
             parties_results = []
             candidates_results = {}
 
+            load_results_fn = load_results
+            if score:
+                load_results_fn = load_score_results
+            if parties:
+                load_results_fn = load_parties_results
+
             total_votes, blank_votes, parties_results, candidates_results = \
-                load_results(poll_results)
+                load_results_fn(poll_results, q_repr_data, qdata)
+
             if new_page:
                 elements.append(PageBreak())
             elements.append(Spacer(1, 12))
