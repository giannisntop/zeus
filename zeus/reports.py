--- conflicted
+++ resolved
@@ -134,7 +134,6 @@
         return thing.encode(encoding)
     return str(thing)
 
-<<<<<<< HEAD
 def uwriterow(uni_string, csvout):
     string = strforce(uni_string)
     write
@@ -161,135 +160,6 @@
 
         if extended_until:
             writerow([strforce(extended_until)])
-=======
-def csv_from_polls(election, polls, outfile=None):
-    if outfile is None:
-        outfile = StringIO()
-    csvout = csv.writer(outfile, dialect='excel', delimiter=',')
-    writerow = csvout.writerow
-    # election details
-    DATE_FMT = "%d/%m/%Y %H:%S"
-    voting_start = 'Έναρξη: %s' % (election.voting_starts_at.strftime(DATE_FMT))
-    voting_end = 'Λήξη: %s' % (election.voting_ends_at.strftime(DATE_FMT))
-    extended_until = ""
-    if election.voting_extended_until:
-      extended_until = 'Παράταση: %s' % \
-              (election.voting_extended_until.strftime(DATE_FMT))
-
-    writerow([strforce(election.name)])
-    writerow([strforce(election.institution.name)])
-    writerow([strforce(voting_start)])
-    writerow([strforce(voting_end)])
-
-    if extended_until:
-        writerow([strforce(extended_until)])
-    writerow([])
-
-    for poll in polls:
-        party_results = poll.zeus.get_results()
-        invalid_count = party_results['invalid_count']
-        blank_count = party_results['blank_count']
-        ballot_count = party_results['ballot_count']
-
-        writerow([])
-        writerow([])
-        writerow([])
-        writerow([strforce(poll.name)])
-        writerow([])
-        writerow([])
-        writerow(['ΑΠΟΤΕΛΕΣΜΑΤΑ ΓΕΝΙΚΑ'])
-        writerow(['ΣΥΝΟΛΟ', strforce(ballot_count)])
-        writerow(['ΕΓΚΥΡΑ', strforce(ballot_count - invalid_count)])
-        writerow(['ΑΚΥΡΑ', strforce(invalid_count)])
-        writerow(['ΛΕΥΚΑ', strforce(blank_count)])
-
-        writerow([])
-        writerow(['ΑΠΟΤΕΛΕΣΜΑΤΑ ΣΥΝΔΥΑΣΜΩΝ'])
-        party_counters = party_results['party_counts']
-        for count, party in party_results['party_counts']:
-            if party is None:
-                continue
-            party = party.replace("{newline}", " ")
-            writerow([strforce(party), strforce(count)])
-
-        writerow([])
-        writerow(['ΑΠΟΤΕΛΕΣΜΑΤΑ ΥΠΟΨΗΦΙΩΝ'])
-        for count, candidate in party_results['candidate_counts']:
-            writerow([strforce(candidate), strforce(count)])
-
-        writerow([])
-        writerow(['ΨΗΦΟΔΕΛΤΙΑ ΑΝΑΛΥΤΙΚΑ'])
-        writerow(['Α/Α', 'ΣΥΝΔΥΑΣΜΟΣ', 'ΥΠΟΨΗΦΙΟΣ', 'ΕΓΚΥΡΟ/ΑΚΥΡΟ/ΛΕΥΚΟ'])
-        counter = 0
-        valid = 'ΕΓΚΥΡΟ'
-        invalid = 'ΑΚΥΡΟ'
-        blank = 'ΛΕΥΚΟ'
-        empty = '---'
-        for ballot in party_results['ballots']:
-            party = empty
-            counter += 1
-            if not ballot['valid']:
-                writerow([counter, empty, empty, invalid])
-                continue
-            ballot_parties = ballot['parties']
-            if not ballot_parties:
-                writerow([counter, empty, empty, blank])
-            else:
-                for party in ballot_parties:
-                    if party is None:
-                        writerow([counter, empty, empty, empty])
-                        continue
-                    else:
-                        party = strforce(party)
-
-            candidates = ballot['candidates']
-            if not candidates:
-                writerow([counter, party, empty, valid])
-                continue
-
-            for candidate in candidates:
-                writerow([counter, party, strforce(": ".join(candidate)), valid])
-
-    try:
-        outfile.seek(0)
-        return outfile.read()
-    except:
-        return None
-
-
-def csv_from_score_polls(election, polls, outfile=None):
-    if outfile is None:
-        outfile = StringIO()
-    csvout = csv.writer(outfile, dialect='excel', delimiter=',')
-    writerow = csvout.writerow
-    # election details
-    DATE_FMT = "%d/%m/%Y %H:%S"
-    voting_start = 'Έναρξη: %s' % (election.voting_starts_at.strftime(DATE_FMT))
-    voting_end = 'Λήξη: %s' % (election.voting_ends_at.strftime(DATE_FMT))
-    extended_until = ""
-    if election.voting_extended_until:
-      extended_until = 'Παράταση: %s' % \
-              (election.voting_extended_until.strftime(DATE_FMT))
-
-    writerow([strforce(election.name)])
-    writerow([strforce(election.institution.name)])
-    writerow([strforce(voting_start)])
-    writerow([strforce(voting_end)])
-
-    if extended_until:
-        writerow([strforce(extended_until)])
-    writerow([])
-
-    for poll in polls:
-        score_results = poll.zeus.get_results()
-        invalid_count = len([b for b in score_results['ballots']
-                             if b['valid'] == False])
-        blank_count = len([b for b in score_results['ballots']
-                           if not b['candidates']])
-        ballot_count = len(score_results['ballots'])
-
-        writerow([])
->>>>>>> a7e264ab
         writerow([])
 
         for poll in polls:
@@ -316,6 +186,7 @@
             for count, party in party_results['party_counts']:
                 if party is None:
                     continue
+                party = party.replace("{newline}", " ")
                 writerow([strforce(party), strforce(count)])
 
             writerow([])
@@ -387,7 +258,6 @@
         if extended_until:
             writerow([strforce(extended_until)])
         writerow([])
-<<<<<<< HEAD
         # until here write election name, date etc...
         actions_desc = {
             'elect': _('Elect'),
@@ -490,6 +360,7 @@
             writerow([])
             writerow([strforce(_('RANKING'))])
             for score, candidate in sorted(score_results['totals']):
+                candidate = candidate.replace("{newline}", " ")
                 writerow([strforce(score), strforce(candidate)])
 
             writerow([])
@@ -517,50 +388,11 @@
                     continue
                 points = sorted(ballot['candidates'].iteritems())
                 for candidate, score in points:
+                    candidate = candidate.replace("{newline}", " ")
                     writerow([strforce(counter), strforce(candidate),
                             strforce(score), valid])
         try:
             outfile.seek(0)
             return outfile.read()
         except:
-            return None
-=======
-        writerow(['ΒΑΘΜΟΛΟΓΙΚΗ ΚΑΤΑΤΑΞΗ'])
-        for score, candidate in sorted(score_results['totals']):
-            candidate = candidate.replace("{newline}", " ")
-            writerow([strforce(score), strforce(candidate)])
-
-        writerow([])
-        writerow(['ΒΑΘΜΟΛΟΓΙΕΣ ΑΝΑΛΥΤΙΚΑ'])
-        pointlist = list(sorted(score_results['points']))
-        pointlist.reverse()
-        writerow(['ΥΠΟΨΗΦΙΟΣ', 'ΒΑΘΜΟΙ:'] + pointlist)
-        for candidate, points in sorted(score_results['detailed'].iteritems()):
-            candidate = candidate.replace("{newline}", " ")
-            writerow([strforce(candidate), ''] +
-                     [strforce(points[p]) for p in pointlist])
-
-        writerow([])
-        writerow(['ΨΗΦΟΔΕΛΤΙΑ ΑΝΑΛΥΤΙΚΑ'])
-        writerow(['Α/Α', 'ΥΠΟΨΗΦΙΟΣ', 'ΒΑΘΜΟΙ', 'ΕΓΚΥΡΟ/ΑΚΥΡΟ/ΛΕΥΚΟ'])
-        counter = 0
-        valid = 'ΕΓΚΥΡΟ'
-        invalid = 'ΑΚΥΡΟ'
-        blank = 'ΛΕΥΚΟ'
-        empty = '---'
-        for ballot in score_results['ballots']:
-            counter += 1
-            if not ballot['valid']:
-                writerow([counter, empty, empty, invalid])
-                continue
-            points = sorted(ballot['candidates'].iteritems())
-            for candidate, score in points:
-                candidate = candidate.replace("{newline}", " ")
-                writerow([strforce(counter), strforce(candidate),
-                          strforce(score), valid])
-    try:
-        outfile.seek(0)
-        return outfile.read()
-    except:
-        return None
->>>>>>> a7e264ab
+            return None